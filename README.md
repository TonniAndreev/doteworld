--- conflicted
+++ resolved
@@ -1,4 +1,4 @@
-<<<<<<< HEAD
+
 # Dote - Dog Walking Territory Conquest App
 
 A React Native mobile application built with Expo that gamifies dog walking by allowing users to conquer territories, earn achievements, and connect with other dog walkers.
@@ -70,7 +70,6 @@
 3. Set up environment variables:
 Create a `.env` file in the root directory:
 ```env
-=======
 # Dote App
 
 A React Native Expo app for dog walking and territory conquest.
@@ -93,12 +92,10 @@
 Make sure your `.env` file contains:
 
 ```
->>>>>>> ee8484a4
 EXPO_PUBLIC_SUPABASE_URL=your_supabase_url
 EXPO_PUBLIC_SUPABASE_ANON_KEY=your_supabase_anon_key
 ```
 
-<<<<<<< HEAD
 4. Start the development server:
 ```bash
 npm run dev
@@ -280,7 +277,7 @@
 ---
 
 Built with ❤️ for dog lovers everywhere 🐾
-=======
+
 ### Database Setup
 
 Run the migrations in the `supabase/migrations` folder to set up the database schema.
@@ -312,4 +309,3 @@
 - `friendships` - Friend relationships
 - `walk_points` - GPS points from walks
 - `territory` - Conquered territory data
->>>>>>> ee8484a4
