import { createContext, useContext, useState, useEffect, ReactNode } from 'react';
import AsyncStorage from '@react-native-async-storage/async-storage';
import { useAuth } from './AuthContext';
import { usePaws } from './PawsContext';
import { supabase } from '@/utils/supabase';
import { 
  calculatePolygonArea, 
  isValidPolygon, 
  createConvexHull,
  coordinatesToTurfPolygon,
  mergePolygons,
  extractPolygonCoordinates
} from '@/utils/locationUtils';
import * as turf from '@turf/turf';

interface Coordinate {
  latitude: number;
  longitude: number;
}

interface TerritoryContextType {
  territory: Coordinate[][];
  territoryGeoJSON: turf.Feature<turf.Polygon | turf.MultiPolygon> | null;
  territorySize: number;
  totalDistance: number;
  currentWalkPoints: Coordinate[];
  currentPolygon: Coordinate[] | null;
  currentWalkSessionId: string | null;
  currentWalkDistance: number;
  startWalk: () => void;
  addWalkPoint: (coordinates: Coordinate) => void;
  endWalk: () => Promise<void>;
}

const TerritoryContext = createContext<TerritoryContextType | undefined>(undefined);

export function TerritoryProvider({ children }: { children: ReactNode }) {
  const [territoryGeoJSON, setTerritoryGeoJSON] = useState<turf.Feature<turf.Polygon | turf.MultiPolygon> | null>(null);
  const [territorySize, setTerritorySize] = useState(0);
  const [totalDistance, setTotalDistance] = useState(0);
  const [currentWalkPoints, setCurrentWalkPoints] = useState<Coordinate[]>([]);
  const [currentPolygon, setCurrentPolygon] = useState<Coordinate[] | null>(null);
  const [currentWalkSessionId, setCurrentWalkSessionId] = useState<string | null>(null);
  const [currentWalkDistance, setCurrentWalkDistance] = useState(0);
  
  const { user } = useAuth();
  const { addPaws } = usePaws();

  useEffect(() => {
    const loadTerritoryData = async () => {
      if (user && user.dogs.length > 0) {
        try {
          const dogId = user.dogs[0].id; // Use first dog for now
          
          // Load territory data from database
          const { data: walkSessions, error } = await supabase
            .from('walk_sessions')
            .select(`
              id,
              territory_gained,
              distance,
              walk_points (
<<<<<<< HEAD
                id,
                path_coordinates
=======
                latitude:lat,
                longitude:lon
>>>>>>> cae86427
              )
            `)
            .eq('dog_id', dogId)
            .eq('status', 'completed');

          if (error) {
            console.error('Error loading territory data:', error);
            return;
          }

          // Process walk sessions to reconstruct territory
          if (walkSessions && walkSessions.length > 0) {
            console.log(`Found ${walkSessions.length} walk sessions`);
            
            let totalTerritory = 0;
            let totalWalkDistance = 0;
            let allPolygons: turf.Feature<turf.Polygon>[] = [];
            
            for (const session of walkSessions) {
              // Add to total territory and distance
              totalTerritory += session.territory_gained || 0;
              totalWalkDistance += session.distance || 0;
              
              // Process walk points to create polygons
              if (session.walk_points && session.walk_points.length > 0) {
                for (const point of session.walk_points) {
                  if (point.path_coordinates && point.path_coordinates.length >= 3) {
                    // Convert JSON coordinates to Coordinate[] format
                    const coordinates = point.path_coordinates as Coordinate[];
                    
                    // Create polygon from coordinates
                    const polygon = coordinatesToTurfPolygon(coordinates);
                    if (polygon) {
                      allPolygons.push(polygon);
                    }
                  }
                }
              }
            }
            
            // Merge all polygons into one territory
            if (allPolygons.length > 0) {
              let mergedTerritory = allPolygons[0];
              
              for (let i = 1; i < allPolygons.length; i++) {
                const merged = mergePolygons(mergedTerritory, allPolygons[i]);
                if (merged) {
                  mergedTerritory = merged;
                }
              }
              
              setTerritoryGeoJSON(mergedTerritory);
              setTerritorySize(totalTerritory);
              setTotalDistance(totalWalkDistance);
            }
          }

          // Load from local storage as fallback
          const [savedTerritoryGeoJSON, savedTerritorySize, savedTotalDistance] = await Promise.all([
            AsyncStorage.getItem(`dote_territory_geojson_${user.uid}`),
            AsyncStorage.getItem(`dote_territory_size_${user.uid}`),
            AsyncStorage.getItem(`dote_total_distance_${user.uid}`),
          ]);

          if (savedTerritoryGeoJSON && !territoryGeoJSON) {
            const parsedGeoJSON = JSON.parse(savedTerritoryGeoJSON);
            setTerritoryGeoJSON(parsedGeoJSON);
          }

          if (savedTerritorySize && territorySize === 0) {
            setTerritorySize(parseFloat(savedTerritorySize));
          }

          if (savedTotalDistance && totalDistance === 0) {
            setTotalDistance(parseFloat(savedTotalDistance));
          }
        } catch (error) {
          console.error('Error loading territory data:', error);
        }
      }
    };

    loadTerritoryData();
  }, [user]);

  const startWalk = () => {
    setCurrentWalkPoints([]);
    setCurrentPolygon(null);
    setCurrentWalkDistance(0);
    // Generate a unique session ID for this walk
    setCurrentWalkSessionId(`walk_${Date.now()}_${Math.random().toString(36).substr(2, 9)}`);
  };

  const addWalkPoint = async (coordinates: Coordinate) => {
    if (!user || !user.dogs.length || !currentWalkSessionId) return;

    // Calculate distance from previous point
    if (currentWalkPoints.length > 0) {
      const lastPoint = currentWalkPoints[currentWalkPoints.length - 1];
      const distance = calculateDistance(
        lastPoint.latitude,
        lastPoint.longitude,
        coordinates.latitude,
        coordinates.longitude
      );
      setCurrentWalkDistance(prev => prev + distance);
    }

    const newPoints = [...currentWalkPoints, coordinates];
    setCurrentWalkPoints(newPoints);

<<<<<<< HEAD
=======
    try {
      // Save walk point to database
      const { error } = await supabase
        .from('walk_points')
        .insert({
          dog_id: user.dogs[0].id, // Use first dog for now
          walk_session_id: currentWalkSessionId,
          lat: coordinates.latitude,
          lon: coordinates.longitude,
        });

      if (error) {
        console.error('Error saving walk point:', error);
      }
    } catch (error) {
      console.error('Error saving walk point:', error);
    }

>>>>>>> cae86427
    // Only try to form a polygon if we have at least 3 points
    if (newPoints.length >= 3) {
      const hull = createConvexHull(newPoints);
      if (hull && isValidPolygon(hull)) {
        setCurrentPolygon(hull);
      } else {
        setCurrentPolygon(null);
      }
    } else {
      setCurrentPolygon(null);
    }
  };

  const endWalk = async () => {
    console.log('=== STARTING ENDWALK FUNCTION ===');
    console.log('Current walk points:', currentWalkPoints.length);
    console.log('Current walk distance:', currentWalkDistance);
    console.log('User:', user?.id);
    console.log('Dog ID:', user?.dogs[0]?.id);
    console.log('Session ID:', currentWalkSessionId);
    
    if (!currentWalkPoints.length || currentWalkPoints.length < 3 || !user || !user.dogs.length || !currentWalkSessionId) {
      console.log('Cannot end walk: insufficient points, no user, or no session');
      return;
    }

    try {
      console.log('Creating final polygon from walk points');
      // Create final polygon from all walk points
      const finalHull = createConvexHull(currentWalkPoints);
      if (!finalHull || !isValidPolygon(finalHull)) {
        console.log('Cannot create valid polygon from walk points');
        setCurrentWalkPoints([]);
        setCurrentPolygon(null);
        setCurrentWalkSessionId(null);
        return;
      }

      console.log('Calculating area of new polygon');
      // Calculate area of the new polygon before merging
      const newPolygonArea = calculatePolygonArea(finalHull);
      console.log('New polygon area:', newPolygonArea, 'km²');
      
      console.log('Converting to turf polygon');
      // Convert to turf polygon
      const newTurfPolygon = coordinatesToTurfPolygon(finalHull);
      if (!newTurfPolygon) {
        console.log('Failed to convert coordinates to turf polygon');
        return;
      }

      let updatedTerritoryGeoJSON;
      let newTerritorySize;

      if (territoryGeoJSON) {
        console.log('Merging with existing territory');
        // Merge with existing territory
        const mergedPolygon = mergePolygons(territoryGeoJSON, newTurfPolygon);
        if (mergedPolygon) {
          updatedTerritoryGeoJSON = mergedPolygon;
          // Calculate total area of merged territory
          const totalArea = turf.area(mergedPolygon) / 1000000; // Convert to km²
          newTerritorySize = totalArea;
          console.log('Merged territory size:', newTerritorySize, 'km²');
        } else {
          // If merge fails, keep existing territory
          updatedTerritoryGeoJSON = territoryGeoJSON;
          newTerritorySize = territorySize;
          console.log('Merge failed, keeping existing territory size:', newTerritorySize, 'km²');
        }
      } else {
        console.log('First territory for user');
        // First territory
        updatedTerritoryGeoJSON = newTurfPolygon;
        newTerritorySize = newPolygonArea;
      }

      console.log('Preparing walk session data for database');
      console.log('Dog ID:', user.dogs[0].id);
      console.log('Distance:', currentWalkDistance);
      console.log('Points count:', currentWalkPoints.length);
      console.log('Territory gained:', newPolygonArea);
      
      // Create a walk session record
      console.log('Inserting walk session into database...');
      const { data: walkSession, error: sessionError } = await supabase
        .from('walk_sessions')
        .insert({
          dog_id: user.dogs[0].id,
          started_at: new Date(Date.now() - (currentWalkDistance * 60000)).toISOString(), // Approximate start time
          ended_at: new Date().toISOString(),
          distance: currentWalkDistance,
          points_count: currentWalkPoints.length,
          territory_gained: newPolygonArea,
          status: 'completed',
          weather_conditions: null // Could add weather data in the future
        })
        .select('id')
        .single();

      if (sessionError) {
        console.error('Error creating walk session:', sessionError);
        console.log('Session error details:', sessionError.details);
        console.log('Session error hint:', sessionError.hint);
        console.log('Session error message:', sessionError.message);
        throw sessionError;
      }

      console.log('Created walk session with ID:', walkSession.id);

      // Save walk points with path_coordinates
      console.log('Preparing walk points data');
      console.log('Walk session ID:', walkSession.id);
      console.log('Dog ID:', user.dogs[0].id);
      console.log('First point:', currentWalkPoints[0]);
      console.log('Path coordinates length:', currentWalkPoints.length);
      
      console.log('Inserting walk points into database...');
      const { data: pointsData, error: pointsError } = await supabase
        .from('walk_points')
        .insert({
          dog_id: user.dogs[0].id,
          walk_session_id: walkSession.id,
          path_coordinates: currentWalkPoints,
          // Remove latitude and longitude fields as they don't exist in the schema
          timestamp: new Date().toISOString()
        })
        .select('id');

      if (pointsError) {
        console.error('Error saving walk points:', pointsError);
        console.log('Points error details:', pointsError.details);
        console.log('Points error hint:', pointsError.hint);
        console.log('Points error message:', pointsError.message);
        throw pointsError;
      }

      console.log('Walk points saved successfully:', pointsData);

      // Update state
      console.log('Updating local state');
      setTerritoryGeoJSON(updatedTerritoryGeoJSON);
      setTerritorySize(newTerritorySize);
      setTotalDistance(prev => prev + currentWalkDistance);
      setCurrentWalkPoints([]);
      setCurrentPolygon(null);
      setCurrentWalkSessionId(null);
      setCurrentWalkDistance(0);

      // Save to storage
      console.log('Saving to AsyncStorage');
      await Promise.all([
        AsyncStorage.setItem(`dote_territory_geojson_${user.uid}`, JSON.stringify(updatedTerritoryGeoJSON)),
        AsyncStorage.setItem(`dote_territory_size_${user.uid}`, newTerritorySize.toString()),
        AsyncStorage.setItem(`dote_total_distance_${user.uid}`, (totalDistance + currentWalkDistance).toString()),
      ]);

      // Award paws based on the NEW polygon area only (not total territory)
      const pawsEarned = Math.floor(newPolygonArea * 1000000); // Convert km² to m² for paws
      if (pawsEarned > 0) {
        console.log('Awarding paws:', pawsEarned);
        addPaws(pawsEarned, `Territory conquered: ${(newPolygonArea * 1000000).toFixed(0)} m²`);
      }

      console.log(`Walk completed: ${(newPolygonArea * 1000000).toFixed(0)} m² conquered, ${pawsEarned} paws earned`);
    } catch (error) {
      console.error('Error ending walk:', error);
      console.log('Full error object:', JSON.stringify(error, null, 2));
      
      if (error.response) {
        console.log('Response status:', error.response.status);
        console.log('Response data:', error.response.data);
      }
      
      // Reset current walk state on error
      setCurrentWalkPoints([]);
      setCurrentPolygon(null);
      setCurrentWalkSessionId(null);
      setCurrentWalkDistance(0);
    }
    
    console.log('=== ENDWALK FUNCTION COMPLETED ===');
  };

  // Helper function to calculate distance between two coordinates
  const calculateDistance = (lat1: number, lon1: number, lat2: number, lon2: number): number => {
    const R = 6371; // Earth's radius in kilometers
    const dLat = toRad(lat2 - lat1);
    const dLon = toRad(lon2 - lon1);
    
    const a = 
      Math.sin(dLat / 2) * Math.sin(dLat / 2) +
      Math.cos(toRad(lat1)) * Math.cos(toRad(lat2)) * 
      Math.sin(dLon / 2) * Math.sin(dLon / 2);
    
    const c = 2 * Math.atan2(Math.sqrt(a), Math.sqrt(1 - a));
    const distance = R * c;
    
    return distance;
  };

  const toRad = (degrees: number): number => {
    return degrees * (Math.PI / 180);
  };

  // Extract renderable polygons for the map
  const renderablePolygons = extractPolygonCoordinates(territoryGeoJSON);

  const value: TerritoryContextType = {
    territory: renderablePolygons, // For backward compatibility with existing map rendering
    territoryGeoJSON,
    territorySize,
    totalDistance,
    currentWalkPoints,
    currentPolygon,
    currentWalkSessionId,
    currentWalkDistance,
    startWalk,
    addWalkPoint,
    endWalk,
  };

  return <TerritoryContext.Provider value={value}>{children}</TerritoryContext.Provider>;
}

export const useTerritory = () => {
  const context = useContext(TerritoryContext);
  if (!context) throw new Error("useTerritory must be used inside TerritoryProvider");
  return context;
};<|MERGE_RESOLUTION|>--- conflicted
+++ resolved
@@ -60,13 +60,9 @@
               territory_gained,
               distance,
               walk_points (
-<<<<<<< HEAD
                 id,
                 path_coordinates
-=======
-                latitude:lat,
-                longitude:lon
->>>>>>> cae86427
+
               )
             `)
             .eq('dog_id', dogId)
@@ -177,28 +173,6 @@
 
     const newPoints = [...currentWalkPoints, coordinates];
     setCurrentWalkPoints(newPoints);
-
-<<<<<<< HEAD
-=======
-    try {
-      // Save walk point to database
-      const { error } = await supabase
-        .from('walk_points')
-        .insert({
-          dog_id: user.dogs[0].id, // Use first dog for now
-          walk_session_id: currentWalkSessionId,
-          lat: coordinates.latitude,
-          lon: coordinates.longitude,
-        });
-
-      if (error) {
-        console.error('Error saving walk point:', error);
-      }
-    } catch (error) {
-      console.error('Error saving walk point:', error);
-    }
-
->>>>>>> cae86427
     // Only try to form a polygon if we have at least 3 points
     if (newPoints.length >= 3) {
       const hull = createConvexHull(newPoints);
