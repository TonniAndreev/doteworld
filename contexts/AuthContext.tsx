import { createContext, useContext, useState, useEffect, ReactNode } from 'react';
import AsyncStorage from '@react-native-async-storage/async-storage';
import { supabase } from '@/utils/supabase';

interface Dog {
  id: string;
  name: string;
  breed: string;
  photo_url?: string;
}

interface DoteUser {
  id: string;
  email: string | null;
  first_name?: string;
  last_name?: string;
  avatar_url?: string;
  phone?: string;
  created_at?: string;
  displayName?: string;
<<<<<<< HEAD
  photoURL?: string | null;
  dogName?: string;
  dogBreed?: string;
=======
  dogs: Dog[];
>>>>>>> ee8484a4
  friends?: any[];
  achievementCount?: number;
  uid?: string;
}

interface AuthContextType {
  user: DoteUser | null;
  isAuthenticated: boolean;
  isLoading: boolean;
  login: (email: string, password: string) => Promise<void>;
  register: (
    email: string,
    password: string,
    first_name: string,
    last_name: string,
    phone: string
  ) => Promise<void>;
  logout: () => Promise<void>;
  loginWithGoogle: () => Promise<void>; 
  loginWithFacebook: () => Promise<void>;
  updateDogProfile: (dogName: string, dogBreed: string, dogPhoto?: string | null) => Promise<void>;
}

const AuthContext = createContext<AuthContextType | undefined>(undefined);

// Email validation function
const isValidEmail = (email: string): boolean => {
  const emailRegex = /^[^\s@]+@[^\s@]+\.[^\s@]+$/;
  return emailRegex.test(email);
};

export function AuthProvider({ children }: { children: ReactNode }) {
  const [user, setUser] = useState<DoteUser | null>(null);
  const [isLoading, setIsLoading] = useState(true);

  useEffect(() => {
    // Get initial session
    supabase.auth.getSession().then(({ data: { session }, error }) => {
      if (error) {
        console.error('Error getting session:', error);
        setIsLoading(false);
        return;
      }
      
      if (session?.user) {
        fetchUserProfile(session.user.id);
      } else {
        setIsLoading(false);
      }
    });

    // Listen for auth changes
    const {
      data: { subscription },
    } = supabase.auth.onAuthStateChange(async (event, session) => {
      console.log('Auth state changed:', event, session?.user?.id);
      
      if (event === 'SIGNED_IN' && session?.user) {
        await fetchUserProfile(session.user.id);
      } else if (event === 'SIGNED_OUT') {
        setUser(null);
        await AsyncStorage.removeItem('doteUser');
        setIsLoading(false);
      }
    });

    return () => {
      subscription.unsubscribe();
    };
  }, []);

  const fetchUserProfile = async (userId: string) => {
    try {
      setIsLoading(true);

      // Get the current user from Supabase auth
      const { data: { user: supaUser }, error: userError } = await supabase.auth.getUser();
      
      if (userError) {
        console.error('Error fetching user:', userError);
        setUser(null);
        setIsLoading(false);
        return;
      }

      if (!supaUser) {
        console.log('No authenticated user found');
        setUser(null);
        setIsLoading(false);
        return;
      }

      // Fetch user profile from profiles table
      const { data: profile, error: profileError } = await supabase
        .from('profiles')
        .select('*')
        .eq('id', userId)
        .single();

      if (profileError) {
        console.error('Error fetching profile:', profileError);
        
        // If profile doesn't exist, create a basic one from auth user data
        if (profileError.code === 'PGRST116') {
          console.log('Profile not found, creating basic profile');
          const basicProfile = {
            id: supaUser.id,
            first_name: supaUser.user_metadata?.first_name || '',
            last_name: supaUser.user_metadata?.last_name || '',
            phone: supaUser.user_metadata?.phone || '',
            created_at: supaUser.created_at,
          };

          // Try to insert the profile
          const { error: insertError } = await supabase
            .from('profiles')
            .insert([basicProfile]);

          if (insertError) {
            console.error('Error creating profile:', insertError);
          }

          // Set user with basic profile data
          const fullUser: DoteUser = {
            ...basicProfile,
<<<<<<< HEAD
            displayName: `${basicProfile.first_name} ${basicProfile.last_name}`.trim() || basicProfile.username || 'User',
            photoURL: null, // Will use random avatar
            dogName: '',
            dogBreed: '',
=======
            email: supaUser.email,
            displayName: `${basicProfile.first_name} ${basicProfile.last_name}`.trim() || 'User',
            dogs: [],
>>>>>>> ee8484a4
            friends: [],
            achievementCount: 0,
            uid: supaUser.id,
          };

          setUser(fullUser);
          await AsyncStorage.setItem('doteUser', JSON.stringify(fullUser));
        } else {
          setUser(null);
        }
      } else {
        // Profile exists, fetch user's dogs
        const { data: userDogs, error: dogsError } = await supabase
          .from('profile_dogs')
          .select(`
            dogs (
              id,
              name,
              breed,
              photo_url
            )
          `)
          .eq('profile_id', userId);

        if (dogsError) {
          console.error('Error fetching user dogs:', dogsError);
        }

        // Get achievement count
        const { count: achievementCount } = await supabase
          .from('profile_achievements')
          .select('*', { count: 'exact', head: true })
          .eq('profile_id', userId);

        // Create full user object
        const fullUser: DoteUser = {
          id: supaUser.id,
          email: supaUser.email,
          ...profile,
<<<<<<< HEAD
          displayName: `${profile.first_name || ''} ${profile.last_name || ''}`.trim() || profile.username || 'User',
          photoURL: profile.avatar_url || null, // Will use random avatar if null
          dogName: profile.dog_name || '',
          dogBreed: profile.dog_breed || '',
=======
          displayName: `${profile.first_name || ''} ${profile.last_name || ''}`.trim() || 'User',
          dogs: userDogs?.map(ud => ud.dogs).filter(Boolean) || [],
>>>>>>> ee8484a4
          friends: [], // This would be fetched separately in a real app
          achievementCount: achievementCount || 0,
          uid: supaUser.id,
        };

        setUser(fullUser);
        await AsyncStorage.setItem('doteUser', JSON.stringify(fullUser));
      }
    } catch (error) {
      console.error('Unexpected error in fetchUserProfile:', error);
      setUser(null);
    } finally {
      setIsLoading(false);
    }
  };

  const login = async (email: string, password: string) => {
    try {
      setIsLoading(true);
      
      // Validate email format
      if (!isValidEmail(email)) {
        throw new Error('Please enter a valid email address');
      }

      const { data, error } = await supabase.auth.signInWithPassword({
        email: email.trim().toLowerCase(),
        password: password,
      });

      if (error) {
        console.error('Login error:', error);
        throw new Error(error.message || 'Login failed');
      }

      if (!data.user) {
        throw new Error('No user returned from login');
      }

      // fetchUserProfile will be called automatically by the auth state change listener
      console.log('Login successful for user:', data.user.id);
      
    } catch (error) {
      console.error('Login error:', error);
      throw error;
    } finally {
      setIsLoading(false);
    }
  };

  const register = async (
    email: string,
    password: string,
    first_name: string,
    last_name: string,
    phone: string
  ) => {
    try {
      setIsLoading(true);

      // Validate email format
      if (!isValidEmail(email)) {
        throw new Error('Please enter a valid email address');
      }

      // Validate password length
      if (password.length < 6) {
        throw new Error('Password must be at least 6 characters long');
      }

      const { data, error } = await supabase.auth.signUp({
        email: email.trim().toLowerCase(),
        password: password,
        options: {
          data: {
            first_name: first_name.trim(),
            last_name: last_name.trim(),
            phone: phone.trim(),
          },
          // Disable email confirmation
          emailRedirectTo: undefined,
        },
      });

      if (error) {
        console.error('Registration error:', error);
        throw new Error(error.message || 'Registration failed');
      }

      if (!data.user) {
        throw new Error('No user returned from registration');
      }

      console.log('Registration successful for user:', data.user.id);
      
      // fetchUserProfile will be called automatically by the auth state change listener
      
    } catch (error) {
      console.error('Registration error:', error);
      throw error;
    } finally {
      setIsLoading(false);
    }
  };
  
  const loginWithGoogle = async () => {
    try {
      const { error } = await supabase.auth.signInWithOAuth({
        provider: 'google',
      });
      if (error) throw error;
    } catch (error) {
      console.error('Google login error:', error);
      throw error;
    }
  };
  
  const loginWithFacebook = async () => {
    try {
      const { error } = await supabase.auth.signInWithOAuth({
        provider: 'facebook',
      });
      if (error) throw error;
    } catch (error) {
      console.error('Facebook login error:', error);
      throw error;
    }
  };

  const updateDogProfile = async (dogName: string, dogBreed: string, dogPhoto?: string | null) => {
    if (!user) {
      throw new Error('No user logged in');
    }

    try {
      // Create or update dog
      const { data: dog, error: dogError } = await supabase
        .from('dogs')
        .insert({
          name: dogName,
          breed: dogBreed,
          photo_url: dogPhoto,
        })
        .select()
        .single();

      if (dogError) {
        console.error('Error creating dog:', dogError);
        throw dogError;
      }

      // Link dog to user profile
      const { error: linkError } = await supabase
        .from('profile_dogs')
        .insert({
          profile_id: user.id,
          dog_id: dog.id,
        });

      if (linkError) {
        console.error('Error linking dog to profile:', linkError);
        throw linkError;
      }

      // Update local user state
      const updatedUser = {
        ...user,
<<<<<<< HEAD
        dogName,
        dogBreed,
        photoURL: dogPhoto || user.photoURL, // Keep existing avatar if no new photo
=======
        dogs: [...user.dogs, dog],
>>>>>>> ee8484a4
      };

      setUser(updatedUser);
      await AsyncStorage.setItem('doteUser', JSON.stringify(updatedUser));
      
    } catch (error) {
      console.error('Error updating dog profile:', error);
      throw error;
    }
  };

  const logout = async () => {
    try {
      const { error } = await supabase.auth.signOut();
      if (error) {
        console.error('Logout error:', error);
      }
      
      setUser(null);
      await AsyncStorage.removeItem('doteUser');
    } catch (error) {
      console.error('Logout error:', error);
      // Still clear local state even if logout fails
      setUser(null);
      await AsyncStorage.removeItem('doteUser');
    }
  };

  const value: AuthContextType = {
    user,
    isAuthenticated: !!user,
    isLoading,
    login,
    register,
    logout,
    loginWithGoogle,
    loginWithFacebook,
    updateDogProfile,
  };

  return <AuthContext.Provider value={value}>{children}</AuthContext.Provider>;
}

export const useAuth = () => {
  const context = useContext(AuthContext);
  if (!context) throw new Error('useAuth must be used inside AuthProvider');
  return context;
};<|MERGE_RESOLUTION|>--- conflicted
+++ resolved
@@ -18,13 +18,7 @@
   phone?: string;
   created_at?: string;
   displayName?: string;
-<<<<<<< HEAD
-  photoURL?: string | null;
-  dogName?: string;
-  dogBreed?: string;
-=======
   dogs: Dog[];
->>>>>>> ee8484a4
   friends?: any[];
   achievementCount?: number;
   uid?: string;
@@ -150,16 +144,9 @@
           // Set user with basic profile data
           const fullUser: DoteUser = {
             ...basicProfile,
-<<<<<<< HEAD
-            displayName: `${basicProfile.first_name} ${basicProfile.last_name}`.trim() || basicProfile.username || 'User',
-            photoURL: null, // Will use random avatar
-            dogName: '',
-            dogBreed: '',
-=======
             email: supaUser.email,
             displayName: `${basicProfile.first_name} ${basicProfile.last_name}`.trim() || 'User',
             dogs: [],
->>>>>>> ee8484a4
             friends: [],
             achievementCount: 0,
             uid: supaUser.id,
@@ -199,15 +186,8 @@
           id: supaUser.id,
           email: supaUser.email,
           ...profile,
-<<<<<<< HEAD
-          displayName: `${profile.first_name || ''} ${profile.last_name || ''}`.trim() || profile.username || 'User',
-          photoURL: profile.avatar_url || null, // Will use random avatar if null
-          dogName: profile.dog_name || '',
-          dogBreed: profile.dog_breed || '',
-=======
           displayName: `${profile.first_name || ''} ${profile.last_name || ''}`.trim() || 'User',
           dogs: userDogs?.map(ud => ud.dogs).filter(Boolean) || [],
->>>>>>> ee8484a4
           friends: [], // This would be fetched separately in a real app
           achievementCount: achievementCount || 0,
           uid: supaUser.id,
@@ -375,13 +355,7 @@
       // Update local user state
       const updatedUser = {
         ...user,
-<<<<<<< HEAD
-        dogName,
-        dogBreed,
-        photoURL: dogPhoto || user.photoURL, // Keep existing avatar if no new photo
-=======
         dogs: [...user.dogs, dog],
->>>>>>> ee8484a4
       };
 
       setUser(updatedUser);
