import { useState } from 'react';
import {
  View,
  Text,
  StyleSheet,
  TextInput,
  TouchableOpacity,
  KeyboardAvoidingView,
  Platform,
  ScrollView,
  ActivityIndicator,
} from 'react-native';
import { SafeAreaView } from 'react-native-safe-area-context';
import { router } from 'expo-router';
<<<<<<< HEAD
import { User, Mail, Phone, Lock, CircleAlert as AlertCircle, ChevronLeft, ChevronRight, CircleCheck as CheckCircle } from 'lucide-react-native';
=======
import { User, Mail, Phone, Lock, CircleAlert as AlertCircle, ChevronLeft, ChevronRight } from 'lucide-react-native';
>>>>>>> ee8484a4
import { COLORS } from '@/constants/theme';
import { useAuth } from '@/contexts/AuthContext';

export default function RegisterScreen() {
  const [step, setStep] = useState(1);
  const [firstName, setFirstName] = useState('');
  const [lastName, setLastName] = useState('');
  const [email, setEmail] = useState('');
  const [phone, setPhone] = useState('');
  const [password, setPassword] = useState('');
  const [confirmPassword, setConfirmPassword] = useState('');
  const [isLoading, setIsLoading] = useState(false);
  const [error, setError] = useState('');
  const [registrationComplete, setRegistrationComplete] = useState(false);
  
  const { register } = useAuth();

  const validateStep1 = () => {
    if (!firstName || !lastName) {
      setError('Please enter your first and last name');
      return false;
    }
    if (!email) {
      setError('Please enter your email address');
      return false;
    }
    // Email validation
    const emailRegex = /^[^\s@]+@[^\s@]+\.[^\s@]+$/;
    if (!emailRegex.test(email)) {
      setError('Please enter a valid email address');
      return false;
    }
    if (!phone) {
      setError('Please enter your phone number');
      return false;
    }
    return true;
  };
  
  const validateStep2 = () => {
    if (!password) {
      setError('Please enter a password');
      return false;
    }
    if (password.length < 6) {
      setError('Password must be at least 6 characters');
      return false;
    }
    if (password !== confirmPassword) {
      setError('Passwords do not match');
      return false;
    }
    return true;
  };
  
  const nextStep = () => {
    setError('');
    if (step === 1 && validateStep1()) {
      setStep(2);
    } else if (step === 2 && validateStep2()) {
      handleRegister();
    }
  };
  
  const prevStep = () => {
    if (step > 1) {
      setStep(step - 1);
      setError('');
    }
  };
  
  const handleRegister = async () => {
    setIsLoading(true);
    setError('');
    
    try {
<<<<<<< HEAD
      await register(email, password, username, firstName, lastName, phone);
      setRegistrationComplete(true);
    } catch (error: any) {
      console.error('Registration error:', error);
=======
      await register(email, password, firstName, lastName, phone);
      router.replace('/(auth)/dog-profile');
    } catch (error: any) {
      console.error(error);
>>>>>>> ee8484a4
      setError(error.message || 'Registration failed. Please try again.');
    } finally {
      setIsLoading(false);
    }
  };

  if (registrationComplete) {
    return (
      <SafeAreaView style={styles.container}>
        <View style={styles.successContainer}>
          <CheckCircle size={64} color={COLORS.success} />
          <Text style={styles.successTitle}>Check Your Email!</Text>
          <Text style={styles.successMessage}>
            We've sent a confirmation link to {email}. Please click the link in your email to verify your account and complete the registration process.
          </Text>
          <TouchableOpacity 
            style={styles.backToLoginButton}
            onPress={() => router.replace('/(auth)/login')}
          >
            <Text style={styles.backToLoginText}>Back to Login</Text>
          </TouchableOpacity>
        </View>
      </SafeAreaView>
    );
  }

  return (
    <SafeAreaView style={styles.container}>
      <View style={styles.header}>
        {step > 1 && (
          <TouchableOpacity style={styles.backButton} onPress={prevStep}>
            <ChevronLeft size={24} color={COLORS.neutralDark} />
          </TouchableOpacity>
        )}
        
        <Text style={styles.headerTitle}>Create Account</Text>
        
        <View style={styles.stepIndicator}>
          <View style={[styles.stepDot, step >= 1 && styles.activeStepDot]} />
          <View style={[styles.stepDot, step >= 2 && styles.activeStepDot]} />
        </View>
      </View>

      <KeyboardAvoidingView
        behavior={Platform.OS === 'ios' ? 'padding' : 'height'}
        style={styles.keyboardAvoid}
      >
        <ScrollView 
          contentContainerStyle={styles.scrollContent}
          showsVerticalScrollIndicator={false}
        >
          {error ? (
            <View style={styles.errorContainer}>
              <AlertCircle size={20} color={COLORS.error} />
              <Text style={styles.errorText}>{error}</Text>
            </View>
          ) : null}
          
          {step === 1 && (
            <View style={styles.formContainer}>
              <Text style={styles.stepTitle}>Personal Information</Text>

              <View style={styles.inputWrapper}>
                <User size={20} color={COLORS.neutralMedium} style={styles.inputIcon} />
                <TextInput
                  style={styles.input}
                  placeholder="First Name"
                  value={firstName}
                  onChangeText={setFirstName}
                  placeholderTextColor={COLORS.neutralMedium}
                />
              </View>

              <View style={styles.inputWrapper}>
                <User size={20} color={COLORS.neutralMedium} style={styles.inputIcon} />
                <TextInput
                  style={styles.input}
                  placeholder="Last Name"
                  value={lastName}
                  onChangeText={setLastName}
                  placeholderTextColor={COLORS.neutralMedium}
                />
              </View>

              <View style={styles.inputWrapper}>
                <Mail size={20} color={COLORS.neutralMedium} style={styles.inputIcon} />
                <TextInput
                  style={styles.input}
                  placeholder="Email"
                  value={email}
                  onChangeText={setEmail}
                  autoCapitalize="none"
                  keyboardType="email-address"
                  placeholderTextColor={COLORS.neutralMedium}
                />
              </View>

              <View style={styles.inputWrapper}>
                <Phone size={20} color={COLORS.neutralMedium} style={styles.inputIcon} />
                <TextInput
                  style={styles.input}
                  placeholder="Phone Number"
                  value={phone}
                  onChangeText={setPhone}
                  keyboardType="phone-pad"
                  placeholderTextColor={COLORS.neutralMedium}
                />
              </View>
            </View>
          )}
          
          {step === 2 && (
            <View style={styles.formContainer}>
              <Text style={styles.stepTitle}>Create Password</Text>

              <View style={styles.inputWrapper}>
                <Lock size={20} color={COLORS.neutralMedium} style={styles.inputIcon} />
                <TextInput
                  style={styles.input}
                  placeholder="Password"
                  value={password}
                  onChangeText={setPassword}
                  secureTextEntry
                  placeholderTextColor={COLORS.neutralMedium}
                />
              </View>

              <View style={styles.inputWrapper}>
                <Lock size={20} color={COLORS.neutralMedium} style={styles.inputIcon} />
                <TextInput
                  style={styles.input}
                  placeholder="Confirm Password"
                  value={confirmPassword}
                  onChangeText={setConfirmPassword}
                  secureTextEntry
                  placeholderTextColor={COLORS.neutralMedium}
                />
              </View>

              <Text style={styles.passwordRequirements}>
                Password must be at least 6 characters
              </Text>
            </View>
          )}

          <TouchableOpacity 
            style={styles.nextButton}
            onPress={nextStep}
            disabled={isLoading}
          >
            {isLoading ? (
              <ActivityIndicator color={COLORS.white} />
            ) : (
              <>
                <Text style={styles.nextButtonText}>
                  {step === 1 ? 'Continue' : 'Create Account'}
                </Text>
                {step === 1 && (
                  <ChevronRight size={20} color={COLORS.white} />
                )}
              </>
            )}
          </TouchableOpacity>

          <View style={styles.loginContainer}>
            <Text style={styles.haveAccountText}>Already have an account?</Text>
            <TouchableOpacity onPress={() => router.replace('/(auth)/login')}>
              <Text style={styles.loginText}>Login</Text>
            </TouchableOpacity>
          </View>
        </ScrollView>
      </KeyboardAvoidingView>
    </SafeAreaView>
  );
}

const styles = StyleSheet.create({
  container: {
    flex: 1,
    backgroundColor: COLORS.white,
  },
  header: {
    flexDirection: 'row',
    alignItems: 'center',
    justifyContent: 'space-between',
    paddingHorizontal: 16,
    paddingTop: 16,
    paddingBottom: 8,
  },
  backButton: {
    padding: 4,
  },
  headerTitle: {
    fontFamily: 'Inter-Bold',
    fontSize: 20,
    color: COLORS.neutralDark,
  },
  stepIndicator: {
    flexDirection: 'row',
  },
  stepDot: {
    width: 8,
    height: 8,
    borderRadius: 4,
    backgroundColor: COLORS.neutralLight,
    marginHorizontal: 4,
  },
  activeStepDot: {
    backgroundColor: COLORS.primary,
  },
  keyboardAvoid: {
    flex: 1,
  },
  scrollContent: {
    flexGrow: 1,
    padding: 24,
  },
  errorContainer: {
    flexDirection: 'row',
    alignItems: 'center',
    backgroundColor: COLORS.errorLight,
    padding: 12,
    borderRadius: 8,
    marginBottom: 20,
  },
  errorText: {
    fontFamily: 'Inter-Medium',
    fontSize: 14,
    color: COLORS.error,
    marginLeft: 8,
  },
  formContainer: {
    marginBottom: 24,
  },
  stepTitle: {
    fontFamily: 'Inter-Bold',
    fontSize: 24,
    color: COLORS.neutralDark,
    marginBottom: 24,
  },
  inputWrapper: {
    flexDirection: 'row',
    alignItems: 'center',
    backgroundColor: COLORS.neutralLight,
    borderRadius: 12,
    paddingHorizontal: 12,
    marginBottom: 16,
  },
  inputIcon: {
    marginRight: 8,
  },
  input: {
    flex: 1,
    fontFamily: 'Inter-Regular',
    fontSize: 16,
    color: COLORS.neutralDark,
    padding: 12,
  },
  passwordRequirements: {
    fontFamily: 'Inter-Regular',
    fontSize: 14,
    color: COLORS.neutralMedium,
    marginTop: 8,
  },
  nextButton: {
    flexDirection: 'row',
    backgroundColor: COLORS.primary,
    borderRadius: 12,
    paddingVertical: 16,
    alignItems: 'center',
    justifyContent: 'center',
    marginBottom: 24,
  },
  nextButtonText: {
    fontFamily: 'Inter-Bold',
    fontSize: 16,
    color: COLORS.white,
    marginRight: 8,
  },
  loginContainer: {
    flexDirection: 'row',
    justifyContent: 'center',
    alignItems: 'center',
  },
  haveAccountText: {
    fontFamily: 'Inter-Regular',
    fontSize: 14,
    color: COLORS.neutralDark,
    marginRight: 4,
  },
  loginText: {
    fontFamily: 'Inter-Bold',
    fontSize: 14,
    color: COLORS.primary,
  },
  successContainer: {
    flex: 1,
    justifyContent: 'center',
    alignItems: 'center',
    paddingHorizontal: 32,
  },
  successTitle: {
    fontFamily: 'Inter-Bold',
    fontSize: 24,
    color: COLORS.neutralDark,
    marginTop: 24,
    marginBottom: 16,
    textAlign: 'center',
  },
  successMessage: {
    fontFamily: 'Inter-Regular',
    fontSize: 16,
    color: COLORS.neutralMedium,
    textAlign: 'center',
    lineHeight: 24,
    marginBottom: 32,
  },
  backToLoginButton: {
    backgroundColor: COLORS.primary,
    paddingVertical: 12,
    paddingHorizontal: 24,
    borderRadius: 12,
  },
  backToLoginText: {
    fontFamily: 'Inter-Bold',
    fontSize: 16,
    color: COLORS.white,
  },
});<|MERGE_RESOLUTION|>--- conflicted
+++ resolved
@@ -12,11 +12,7 @@
 } from 'react-native';
 import { SafeAreaView } from 'react-native-safe-area-context';
 import { router } from 'expo-router';
-<<<<<<< HEAD
 import { User, Mail, Phone, Lock, CircleAlert as AlertCircle, ChevronLeft, ChevronRight, CircleCheck as CheckCircle } from 'lucide-react-native';
-=======
-import { User, Mail, Phone, Lock, CircleAlert as AlertCircle, ChevronLeft, ChevronRight } from 'lucide-react-native';
->>>>>>> ee8484a4
 import { COLORS } from '@/constants/theme';
 import { useAuth } from '@/contexts/AuthContext';
 
@@ -93,17 +89,10 @@
     setError('');
     
     try {
-<<<<<<< HEAD
-      await register(email, password, username, firstName, lastName, phone);
-      setRegistrationComplete(true);
-    } catch (error: any) {
-      console.error('Registration error:', error);
-=======
       await register(email, password, firstName, lastName, phone);
       router.replace('/(auth)/dog-profile');
     } catch (error: any) {
       console.error(error);
->>>>>>> ee8484a4
       setError(error.message || 'Registration failed. Please try again.');
     } finally {
       setIsLoading(false);
@@ -432,4 +421,5 @@
     fontSize: 16,
     color: COLORS.white,
   },
+
 });